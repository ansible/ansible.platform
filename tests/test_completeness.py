--- conflicted
+++ resolved
@@ -50,11 +50,8 @@
 # work is being done and will bypass this check. At some point this module should be removed from this list.
 # https://issues.redhat.com/browse/AAP-23122 for DAB RBAC endpoints
 # https://issues.redhat.com/browse/AAP-24613 for service_key
-<<<<<<< HEAD
-needs_development = ['role_definition', 'ui_plugin_route']  # i.e. 'team', 'organization'
-=======
-needs_development = ['role_team_assignment', 'ui_plugin_route']  # i.e. 'team', 'organization'
->>>>>>> af4bdadf
+
+needs_development = ['ui_plugin_route']  # i.e. 'team', 'organization'
 needs_param_development = {}
 # -----------------------------------------------------------------------------------------------------------
 
