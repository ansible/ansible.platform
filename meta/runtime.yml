---
requires_ansible: ">=2.16.0"
action_groups:
  gateway:
    - application
    - authenticator
    - authenticator_map
    - authenticator_user
    - http_port
    - organization
    - role_user_assignment
<<<<<<< HEAD
    - role_team_assignment
=======
    - role_definition
>>>>>>> af4bdadf
    - route
    - service
    - service_cluster
    - service_type
    - service_key
    - service_node
    - settings
    - team
    - token
    - ui_plugin_route
    - user
...<|MERGE_RESOLUTION|>--- conflicted
+++ resolved
@@ -9,11 +9,8 @@
     - http_port
     - organization
     - role_user_assignment
-<<<<<<< HEAD
     - role_team_assignment
-=======
     - role_definition
->>>>>>> af4bdadf
     - route
     - service
     - service_cluster
