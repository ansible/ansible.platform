--- conflicted
+++ resolved
@@ -32,20 +32,13 @@
             - For associating a user to team(s)/organization(s), please use the object_ids param.
             - HORIZONTALLINE
             - Primary key/Name of the object this assignment applies to.
-<<<<<<< HEAD
-=======
             - This option is mutually exclusive with I(object_ids) and I(object_ansible_id).
->>>>>>> 3488fdd4
         required: False
         type: int
     object_ids:
         description:
-<<<<<<< HEAD
-            - List of object IDs or names this assignment applies to.
-=======
             - List of object IDs(Primary Key ) or names this assignment applies to.
             - This option is mutually exclusive with I(object_id) and I(object_ansible_id).
->>>>>>> 3488fdd4
         required: False
         type: list
         elements: str
@@ -92,8 +85,6 @@
     object_ids: ['1', 'team2']
     user: bob
     state: present
-<<<<<<< HEAD
-=======
 
 - name: Give Bob team admin role for org 1 using object_ansible_id
   ansible.platform.role_user_assignment:
@@ -102,7 +93,6 @@
     user: bob
     state: present
 
->>>>>>> 3488fdd4
 ...
 '''
 
@@ -243,11 +233,8 @@
 
     elif object_ansible_id:
         kwargs["object_ansible_id"] = object_ansible_id
-<<<<<<< HEAD
-=======
         role_user_assignment = module.get_one('role_user_assignments', **{'data': kwargs})
         role_args['role_user_assignment'] = role_user_assignment
->>>>>>> 3488fdd4
         assign_user_role(module, **role_args)
 
     module.exit_json(**module.json_output)
